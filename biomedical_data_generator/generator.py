--- conflicted
+++ resolved
@@ -136,11 +136,7 @@
     #    Cluster IDs are 0-based internally, but display names use 1-based numbering.
     # -------------------------------------------------------------
     current = n_inf_cols
-<<<<<<< HEAD
     for cid, cluster_cfg in enumerate(clusters):  # 0-based cluster IDs
-=======
-    for cid, cluster_cfg in enumerate(clusters):
->>>>>>> cea0af1d
         k = int(cluster_cfg.n_cluster_features)
         cols = list(range(current, current + k))
         cluster_indices[cid] = cols
@@ -149,7 +145,6 @@
         anchor_col = cols[0]
         anchor_idx[cid] = anchor_col
 
-<<<<<<< HEAD
         # Name anchor (display uses cid+1 for user-friendly naming)
         if cfg.feature_naming == "prefixed":
             if cluster_cfg.anchor_role == "informative":
@@ -157,14 +152,6 @@
             else:
                 # noise anchor → still first in cluster, but not informative
                 anchor_name = f"{cfg.prefix_corr}{cid + 1}_1"
-=======
-        # Name anchor (display: 1-based with cid+1)
-        if cfg.feature_naming == "prefixed":
-            if cluster_cfg.anchor_role == "informative":
-                anchor_name = f"{cfg.prefix_corr}{cid + 1}_anchor"  # corr1_anchor, corr2_anchor, ...
-            else:
-                anchor_name = f"{cfg.prefix_corr}{cid + 1}_1"  # corr1_1, corr2_1, ...
->>>>>>> cea0af1d
         else:
             anchor_name = f"feature_{len(names) + 1}"
         names.append(anchor_name)
@@ -176,11 +163,7 @@
         # Name proxy features (never added to informative_idx / noise_idx)
         for offset, col in enumerate(cols[1:], start=2):
             if cfg.feature_naming == "prefixed":
-<<<<<<< HEAD
-                proxy_name = f"{cfg.prefix_corr}{cid + 1}_{offset}"
-=======
                 proxy_name = f"{cfg.prefix_corr}{cid + 1}_{offset}"  # corr1_2, corr1_3, ...
->>>>>>> cea0af1d
             else:
                 proxy_name = f"feature_{len(names) + 1}"
             names.append(proxy_name)
